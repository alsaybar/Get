// The MIT License (MIT)
//
// Copyright (c) 2021-2022 Alexander Grebenyuk (github.com/kean).

import Foundation
#if canImport(FoundationNetworking)
import FoundationNetworking
#endif

public struct Request<Response> {
    public var method: String
    public var path: String
    public var query: [(String, String?)]?
    var body: AnyEncodable?
    public var headers: [String: String]?
    public var id: String?

    public init(method: String, path: String, query: [(String, String?)]? = nil, headers: [String : String]? = nil) {
        self.method = method
        self.path = path
        self.query = query
        self.headers = headers
    }
<<<<<<< HEAD

    public init<U: Encodable>(method: String, path: String, query: [(String, String?)]? = nil, body: U?, headers: [String : String]? = nil) {
=======
    
    public init<U: Encodable>(method: String, path: String, query: [(String, String?)]? = nil, body: U?, headers: [String: String]? = nil) {
>>>>>>> 49d1ac9c
        self.method = method
        self.path = path
        self.query = query
        self.body = body.map(AnyEncodable.init)
        self.headers = headers
    }

    public static func get(_ path: String, query: [(String, String?)]? = nil, headers: [String: String]? = nil) -> Request {
        Request(method: "GET", path: path, query: query, headers: headers)
    }

    public static func post(_ path: String, query: [(String, String?)]? = nil, headers: [String: String]? = nil) -> Request {
        Request(method: "POST", path: path, query: query, headers: headers)
    }

    public static func post<U: Encodable>(_ path: String, query: [(String, String?)]? = nil, body: U?, headers: [String: String]? = nil) -> Request {
        Request(method: "POST", path: path, query: query, body: body, headers: headers)
    }

    public static func put(_ path: String, query: [(String, String?)]? = nil, headers: [String: String]? = nil) -> Request {
        Request(method: "PUT", path: path, query: query, headers: headers)
    }

    public static func put<U: Encodable>(_ path: String, query: [(String, String?)]? = nil, body: U?, headers: [String: String]? = nil) -> Request {
        Request(method: "PUT", path: path, query: query, body: body, headers: headers)
    }

    public static func patch(_ path: String, query: [(String, String?)]? = nil, headers: [String: String]? = nil) -> Request {
        Request(method: "PATCH", path: path, query: query, headers: headers)
    }

    public static func patch<U: Encodable>(_ path: String, query: [(String, String?)]? = nil, body: U?, headers: [String: String]? = nil) -> Request {
        Request(method: "PATCH", path: path, query: query, body: body, headers: headers)
    }

    public static func delete(_ path: String, query: [(String, String?)]? = nil, headers: [String: String]? = nil) -> Request {
        Request(method: "DELETE", path: path, query: query, headers: headers)
    }

    public static func delete<U: Encodable>(_ path: String, query: [(String, String?)]? = nil, body: U?, headers: [String: String]? = nil) -> Request {
        Request(method: "DELETE", path: path, query: query, body: body, headers: headers)
    }

    public static func options(_ path: String, query: [(String, String?)]? = nil, headers: [String: String]? = nil) -> Request {
        Request(method: "OPTIONS", path: path, query: query, headers: headers)
    }

    public static func head(_ path: String, query: [(String, String?)]? = nil, headers: [String: String]? = nil) -> Request {
        Request(method: "HEAD", path: path, query: query, headers: headers)
    }

    public static func trace(_ path: String, query: [(String, String?)]? = nil, headers: [String: String]? = nil) -> Request {
        Request(method: "TRACE", path: path, query: query, headers: headers)
    }
}

/// A response with a value and associated metadata.
public struct Response<T> {
    public var value: T
    /// Original response data.
    public var data: Data
    /// Original request.
    public var request: URLRequest
    public var response: URLResponse
    public var statusCode: Int? { (response as? HTTPURLResponse)?.statusCode }
    public var metrics: URLSessionTaskMetrics?

    public init(value: T, data: Data, request: URLRequest, response: URLResponse, metrics: URLSessionTaskMetrics? = nil) {
        self.value = value
        self.data = data
        self.request = request
        self.response = response
        self.metrics = metrics
    }

    func map<U>(_ closure: (T) -> U) -> Response<U> {
        Response<U>(value: closure(value), data: data, request: request, response: response, metrics: metrics)
    }
}<|MERGE_RESOLUTION|>--- conflicted
+++ resolved
@@ -21,13 +21,8 @@
         self.query = query
         self.headers = headers
     }
-<<<<<<< HEAD
 
-    public init<U: Encodable>(method: String, path: String, query: [(String, String?)]? = nil, body: U?, headers: [String : String]? = nil) {
-=======
-    
     public init<U: Encodable>(method: String, path: String, query: [(String, String?)]? = nil, body: U?, headers: [String: String]? = nil) {
->>>>>>> 49d1ac9c
         self.method = method
         self.path = path
         self.query = query
